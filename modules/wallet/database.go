--- conflicted
+++ resolved
@@ -296,27 +296,14 @@
 	key, _ := b.Cursor().Last()
 	return b.Delete(key)
 }
-<<<<<<< HEAD
-
-func dbForEachProcessedTransaction(tx *bolt.Tx, fn func(modules.ProcessedTransaction)) error {
-	return dbForEach(tx.Bucket(bucketProcessedTransactions), func(_ uint64, pt modules.ProcessedTransaction) {
-		fn(pt)
-	})
-=======
+
 func dbGetProcessedTransaction(tx *bolt.Tx, index uint64) (pt modules.ProcessedTransaction, err error) {
 	// big-endian is used so that the keys are properly sorted
 	indexBytes := make([]byte, 8)
 	binary.BigEndian.PutUint64(indexBytes, index)
 	val := tx.Bucket(bucketProcessedTransactions).Get(indexBytes)
-	err = encoding.Unmarshal(val, &pt)
-	if err != nil {
-		// COMPATv1.2.1: try decoding into old transaction type
-		var oldpt v121ProcessedTransaction
-		err = encoding.Unmarshal(val, &oldpt)
-		pt = convertProcessedTransaction(oldpt)
-	}
-	return
->>>>>>> f077be6e
+	err = decodeProcessedTransaction(val, &pt)
+	return
 }
 
 // A processedTransactionsIter iterates through the ProcessedTransactions bucket.
@@ -340,19 +327,8 @@
 	if seqBytes == nil {
 		return false
 	}
-<<<<<<< HEAD
+	it.seq = binary.BigEndian.Uint64(seqBytes)
 	return decodeProcessedTransaction(ptBytes, &it.pt) == nil
-=======
-	it.seq = binary.BigEndian.Uint64(seqBytes)
-	err := encoding.Unmarshal(ptBytes, &it.pt)
-	if err != nil {
-		// COMPATv1.2.1: try decoding into old transaction type
-		var oldpt v121ProcessedTransaction
-		err = encoding.Unmarshal(ptBytes, &oldpt)
-		it.pt = convertProcessedTransaction(oldpt)
-	}
-	return err == nil
->>>>>>> f077be6e
 }
 
 // key returns the key for the most recently decoded ProcessedTransaction.
