package hostdb

import (
	"math"
	"math/big"

	"github.com/NebulousLabs/Sia/build"
	"github.com/NebulousLabs/Sia/modules"
	"github.com/NebulousLabs/Sia/types"
)

var (
	// Because most weights would otherwise be fractional, we set the base
	// weight to be very large.
	baseWeight = types.NewCurrency(new(big.Int).Exp(big.NewInt(10), big.NewInt(80), nil))

	// tbMonth is the number of bytes in a terabyte times the number of blocks
	// in a month.
	tbMonth = uint64(4032) * uint64(1e12)

	// collateralExponentiation is the number of times that the collateral is
	// multiplied into the price.
	collateralExponentiation = 1

	// priceDiveNormalization reduces the raw value of the price so that not so
	// many digits are needed when operating on the weight. This also allows the
	// base weight to be a lot lower.
	priceDivNormalization = types.SiacoinPrecision.Div64(10e3).Div64(tbMonth)

	// minCollateral is the amount of collateral we weight all hosts as having,
	// even if they do not have any collateral. This is to temporarily prop up
	// weak / cheap hosts on the network while the network is bootstrapping.
	minCollateral = types.SiacoinPrecision.Mul64(5).Div64(tbMonth)

	// Set a minimum price, below which setting lower prices will no longer put
	// this host at an advatnage. This price is considered the bar for
	// 'essentially free', and is kept to a minimum to prevent certain Sybil
	// attack related attack vectors.
	//
	// NOTE: This needs to be intelligently adjusted down as the practical price
	// of storage changes, and as the price of the siacoin changes.
	minTotalPrice = types.SiacoinPrecision.Mul64(25).Div64(tbMonth)

	// priceExponentiation is the number of times that the weight is divided by
	// the price.
	priceExponentiation = 5

	// requiredStorage indicates the amount of storage that the host must be
	// offering in order to be considered a valuable/worthwhile host.
	requiredStorage = build.Select(build.Var{
		Standard: uint64(20e9),
		Dev:      uint64(1e6),
		Testing:  uint64(1e3),
	}).(uint64)
)

// collateralAdjustments improves the host's weight according to the amount of
// collateral that they have provided.
func (hdb *HostDB) collateralAdjustments(entry modules.HostDBEntry) float64 {
	// Sanity checks - the constants values need to have certain relationships
	// to eachother
	if build.DEBUG {
		// If the minTotalPrice is not much larger than the divNormalization,
		// there will be problems with granularity after the divNormalization is
		// applied.
		if minCollateral.Div64(1e3).Cmp(priceDivNormalization) < 0 {
			build.Critical("Maladjusted minCollateral and divNormalization constants in hostdb package")
		}
	}

	// Set a minimum on the collateral, then normalize to a sane precision.
	usedCollateral := entry.Collateral
	if entry.Collateral.Cmp(minCollateral) < 0 {
		usedCollateral = minCollateral
	}
	baseU64, err := minCollateral.Div(priceDivNormalization).Uint64()
	if err != nil {
		baseU64 = math.MaxUint64
	}
	actualU64, err := usedCollateral.Div(priceDivNormalization).Uint64()
	if err != nil {
		actualU64 = math.MaxUint64
	}
	base := float64(baseU64)
	actual := float64(actualU64)

	// Exponentiate the results.
	weight := float64(1)
	for i := 0; i < collateralExponentiation; i++ {
		weight *= actual / base
	}
	return weight
}

// priceAdjustments will adjust the weight of the entry according to the prices
// that it has set.
func (hdb *HostDB) priceAdjustments(entry modules.HostDBEntry) float64 {
	// Sanity checks - the constants values need to have certain relationships
	// to eachother
	if build.DEBUG {
		// If the minTotalPrice is not much larger than the divNormalization,
		// there will be problems with granularity after the divNormalization is
		// applied.
		if minTotalPrice.Div64(1e3).Cmp(priceDivNormalization) < 0 {
			build.Critical("Maladjusted minDivePrice and divNormalization constants in hostdb package")
		}
	}

	// Prices tiered as follows:
	//    - the storage price is presented as 'per block per byte'
	//    - the contract price is presented as a flat rate
	//    - the upload bandwidth price is per byte
	//    - the download bandwidth price is per byte
	//
	// The hostdb will naively assume the following for now:
	//    - each contract covers 6 weeks of storage (default is 12 weeks, but
	//      renewals occur at midpoint) - 6048 blocks - and 25GB of storage.
	//    - uploads happen once per 12 weeks (average lifetime of a file is 12 weeks)
	//    - downloads happen once per 12 weeks (files are on average downloaded once throughout lifetime)
	//
	// In the future, the renter should be able to track average user behavior
	// and adjust accordingly. This flexibility will be added later.
	adjustedContractPrice := entry.ContractPrice.Div64(6048).Div64(25e9)        // Adjust contract price to match 25GB for 6 weeks.
	adjustedUploadPrice := entry.UploadBandwidthPrice.Div64(24192)              // Adjust upload price to match a single upload over 24 weeks.
	adjustedDownloadPrice := entry.DownloadBandwidthPrice.Div64(12096).Div64(3) // Adjust download price to match one download over 12 weeks, 1 redundancy.
	siafundFee := adjustedContractPrice.Add(adjustedUploadPrice).Add(adjustedDownloadPrice).Add(entry.Collateral).MulTax()
	totalPrice := entry.StoragePrice.Add(adjustedContractPrice).Add(adjustedUploadPrice).Add(adjustedDownloadPrice).Add(siafundFee)

	// Set a minimum on the price, then normalize to a sane precision.
	if totalPrice.Cmp(minTotalPrice) < 0 {
		totalPrice = minTotalPrice
	}
	baseU64, err := minTotalPrice.Div(priceDivNormalization).Uint64()
	if err != nil {
		baseU64 = math.MaxUint64
	}
	actualU64, err := totalPrice.Div(priceDivNormalization).Uint64()
	if err != nil {
		actualU64 = math.MaxUint64
	}
	base := float64(baseU64)
	actual := float64(actualU64)

	weight := float64(1)
	for i := 0; i < priceExponentiation; i++ {
		weight *= base / actual
	}
	return weight
}

// storageRemainingAdjustments adjusts the weight of the entry according to how
// much storage it has remaining.
func storageRemainingAdjustments(entry modules.HostDBEntry) float64 {
	base := float64(1)
	if entry.RemainingStorage < 200*requiredStorage {
		base = base / 2 // 2x total penalty
	}
	if entry.RemainingStorage < 150*requiredStorage {
		base = base / 2 // 4x total penalty
	}
	if entry.RemainingStorage < 100*requiredStorage {
		base = base / 2 // 8x total penalty
	}
	if entry.RemainingStorage < 80*requiredStorage {
		base = base / 2 // 16x total penalty
	}
	if entry.RemainingStorage < 40*requiredStorage {
		base = base / 2 // 32x total penalty
	}
	if entry.RemainingStorage < 20*requiredStorage {
		base = base / 2 // 64x total penalty
	}
	if entry.RemainingStorage < 15*requiredStorage {
		base = base / 2 // 128x total penalty
	}
	if entry.RemainingStorage < 10*requiredStorage {
		base = base / 2 // 256x total penalty
	}
	if entry.RemainingStorage < 5*requiredStorage {
		base = base / 2 // 512x total penalty
	}
	if entry.RemainingStorage < 3*requiredStorage {
		base = base / 2 // 1024x total penalty
	}
	if entry.RemainingStorage < 2*requiredStorage {
		base = base / 2 // 2048x total penalty
	}
	if entry.RemainingStorage < requiredStorage {
		base = base / 2 // 4096x total penalty
	}
	return base
}

// versionAdjustments will adjust the weight of the entry according to the siad
// version reported by the host.
func versionAdjustments(entry modules.HostDBEntry) float64 {
	base := float64(1)
<<<<<<< HEAD
	if build.VersionCmp(entry.Version, "1.3.1") < 0 {
=======
	if build.VersionCmp(entry.Version, "1.4.0") < 0 {
>>>>>>> eb2f98dc
		base = base * 0.99999 // Safety value to make sure we update the version penalties every time we update the host.
	}
	if build.VersionCmp(entry.Version, "1.3.0") < 0 {
		base = base * 0.9
	}
	if build.VersionCmp(entry.Version, "1.2.2") < 0 {
		base = base * 0.9
	}
	if build.VersionCmp(entry.Version, "1.2.1") < 0 {
		base = base / 2 // 2x total penalty.
	}
	if build.VersionCmp(entry.Version, "1.2.0") < 0 {
		base = base / 2 // 4x total penalty.
	}
	if build.VersionCmp(entry.Version, "1.1.2") < 0 {
		base = base / 2 // 8x total penalty.
	}
	if build.VersionCmp(entry.Version, "1.1.1") < 0 {
		base = base / 2 // 16x total penalty.
	}
	if build.VersionCmp(entry.Version, "1.0.3") < 0 {
		base = base / 2 // 32x total penalty.
	}
	if build.VersionCmp(entry.Version, "1.0.0") < 0 {
		base = base / 1000 // 32,000x total penalty.
	}
	return base
}

// lifetimeAdjustments will adjust the weight of the host according to the total
// amount of time that has passed since the host's original announcement.
func (hdb *HostDB) lifetimeAdjustments(entry modules.HostDBEntry) float64 {
	base := float64(1)
	if hdb.blockHeight >= entry.FirstSeen {
		age := hdb.blockHeight - entry.FirstSeen
		if age < 6000 {
			base = base / 2 // 2x total
		}
		if age < 4000 {
			base = base / 2 // 4x total
		}
		if age < 2000 {
			base = base / 2 // 8x total
		}
		if age < 1000 {
			base = base / 2 // 16x total
		}
		if age < 576 {
			base = base / 2 // 32x total
		}
		if age < 288 {
			base = base / 2 // 64x total
		}
		if age < 144 {
			base = base / 2 // 128x total
		}
	}
	return base
}

// uptimeAdjustments penalizes the host for having poor uptime, and for being
// offline.
//
// CAUTION: The function 'updateEntry' will manually fill out two scans for a
// new host to give the host some initial uptime or downtime. Modification of
// this function needs to be made paying attention to the structure of that
// function.
func (hdb *HostDB) uptimeAdjustments(entry modules.HostDBEntry) float64 {
	// Special case: if we have scanned the host twice or fewer, don't perform
	// uptime math.
	if len(entry.ScanHistory) == 0 {
		return 0.25
	}
	if len(entry.ScanHistory) == 1 {
		if entry.ScanHistory[0].Success {
			return 0.75
		}
		return 0.25
	}
	if len(entry.ScanHistory) == 2 {
		if entry.ScanHistory[0].Success && entry.ScanHistory[1].Success {
			return 0.85
		}
		if entry.ScanHistory[0].Success || entry.ScanHistory[1].Success {
			return 0.50
		}
		return 0.05
	}

	// Compute the total measured uptime and total measured downtime for this
	// host.
	downtime := entry.HistoricDowntime
	uptime := entry.HistoricUptime
	recentTime := entry.ScanHistory[0].Timestamp
	recentSuccess := entry.ScanHistory[0].Success
	for _, scan := range entry.ScanHistory[1:] {
		if recentTime.After(scan.Timestamp) {
			hdb.log.Critical("Host entry scan history not sorted.")
			// Ignore the unsorted scan entry.
			continue
		}
		if recentSuccess {
			uptime += scan.Timestamp.Sub(recentTime)
		} else {
			downtime += scan.Timestamp.Sub(recentTime)
		}
		recentTime = scan.Timestamp
		recentSuccess = scan.Success
	}
	// Sanity check against 0 total time.
	if uptime == 0 && downtime == 0 {
		return 0.001 // Shouldn't happen.
	}

	// Compute the uptime ratio, but shift by 0.02 to acknowledge fully that
	// 98% uptime and 100% uptime is valued the same.
	uptimeRatio := float64(uptime) / float64(uptime+downtime)
	if uptimeRatio > 0.98 {
		uptimeRatio = 0.98
	}
	uptimeRatio += 0.02

	// Cap the total amount of downtime allowed based on the total number of
	// scans that have happened.
	allowedDowntime := 0.03 * float64(len(entry.ScanHistory))
	if uptimeRatio < 1-allowedDowntime {
		uptimeRatio = 1 - allowedDowntime
	}

	// Calculate the penalty for low uptime. Penalties increase extremely
	// quickly as uptime falls away from 95%.
	//
	// 100% uptime = 1
	// 98%  uptime = 1
	// 95%  uptime = 0.91
	// 90%  uptime = 0.51
	// 85%  uptime = 0.16
	// 80%  uptime = 0.03
	// 75%  uptime = 0.005
	// 70%  uptime = 0.001
	// 50%  uptime = 0.000002
	exp := 100 * math.Min(1-uptimeRatio, 0.20)
	return math.Pow(uptimeRatio, exp)
}

// calculateHostWeight returns the weight of a host according to the settings of
// the host database entry.
func (hdb *HostDB) calculateHostWeight(entry modules.HostDBEntry) types.Currency {
	collateralReward := hdb.collateralAdjustments(entry)
	pricePenalty := hdb.priceAdjustments(entry)
	storageRemainingPenalty := storageRemainingAdjustments(entry)
	versionPenalty := versionAdjustments(entry)
	lifetimePenalty := hdb.lifetimeAdjustments(entry)
	uptimePenalty := hdb.uptimeAdjustments(entry)

	// Combine the adjustments.
	fullPenalty := collateralReward * pricePenalty * storageRemainingPenalty * versionPenalty * lifetimePenalty * uptimePenalty

	// Return a types.Currency.
	weight := baseWeight.MulFloat(fullPenalty)
	if weight.IsZero() {
		// A weight of zero is problematic for for the host tree.
		return types.NewCurrency64(1)
	}
	return weight
}

// calculateConversionRate calculates the conversion rate of the provided
// host score, comparing it to the hosts in the database and returning what
// percentage of contracts it is likely to participate in.
func (hdb *HostDB) calculateConversionRate(score types.Currency) float64 {
	var totalScore types.Currency
	for _, h := range hdb.ActiveHosts() {
		totalScore = totalScore.Add(hdb.calculateHostWeight(h))
	}
	if totalScore.IsZero() {
		totalScore = types.NewCurrency64(1)
	}
	conversionRate, _ := big.NewRat(0, 1).SetFrac(score.Mul64(50).Big(), totalScore.Big()).Float64()
	if conversionRate > 100 {
		conversionRate = 100
	}
	return conversionRate
}

// EstimateHostScore takes a HostExternalSettings and returns the estimated
// score of that host in the hostdb, assuming no penalties for age or uptime.
func (hdb *HostDB) EstimateHostScore(entry modules.HostDBEntry) modules.HostScoreBreakdown {
	collateralReward := hdb.collateralAdjustments(entry)
	pricePenalty := hdb.priceAdjustments(entry)
	storageRemainingPenalty := storageRemainingAdjustments(entry)
	versionPenalty := versionAdjustments(entry)
	fullPenalty := collateralReward * pricePenalty * storageRemainingPenalty * versionPenalty

	estimatedScore := baseWeight.MulFloat(fullPenalty)
	if estimatedScore.IsZero() {
		estimatedScore = types.NewCurrency64(1)
	}

	return modules.HostScoreBreakdown{
		Score:          estimatedScore,
		ConversionRate: hdb.calculateConversionRate(estimatedScore),

		AgeAdjustment:              1,
		BurnAdjustment:             1,
		CollateralAdjustment:       collateralReward,
		PriceAdjustment:            pricePenalty,
		StorageRemainingAdjustment: storageRemainingPenalty,
		UptimeAdjustment:           1,
		VersionAdjustment:          versionPenalty,
	}
}

// ScoreBreakdown provdes a detailed set of scalars and bools indicating
// elements of the host's overall score.
func (hdb *HostDB) ScoreBreakdown(entry modules.HostDBEntry) modules.HostScoreBreakdown {
	hdb.mu.Lock()
	defer hdb.mu.Unlock()

	score := hdb.calculateHostWeight(entry)
	return modules.HostScoreBreakdown{
		Score:          score,
		ConversionRate: hdb.calculateConversionRate(score),

		AgeAdjustment:              hdb.lifetimeAdjustments(entry),
		BurnAdjustment:             1,
		CollateralAdjustment:       hdb.collateralAdjustments(entry),
		PriceAdjustment:            hdb.priceAdjustments(entry),
		StorageRemainingAdjustment: storageRemainingAdjustments(entry),
		UptimeAdjustment:           hdb.uptimeAdjustments(entry),
		VersionAdjustment:          versionAdjustments(entry),
	}
}<|MERGE_RESOLUTION|>--- conflicted
+++ resolved
@@ -195,11 +195,7 @@
 // version reported by the host.
 func versionAdjustments(entry modules.HostDBEntry) float64 {
 	base := float64(1)
-<<<<<<< HEAD
-	if build.VersionCmp(entry.Version, "1.3.1") < 0 {
-=======
 	if build.VersionCmp(entry.Version, "1.4.0") < 0 {
->>>>>>> eb2f98dc
 		base = base * 0.99999 // Safety value to make sure we update the version penalties every time we update the host.
 	}
 	if build.VersionCmp(entry.Version, "1.3.0") < 0 {
